--- conflicted
+++ resolved
@@ -7,10 +7,6 @@
 from alphabase.constants.modification import MOD_MASS
 from alphabase.peptide.fragment import create_fragment_mz_dataframe, flatten_fragments
 from alphabase.peptide.precursor import (
-<<<<<<< HEAD
-=======
-    update_precursor_mz,
->>>>>>> 4fa470ac
     calc_precursor_isotope_intensity,
     calc_precursor_mz,
 )
